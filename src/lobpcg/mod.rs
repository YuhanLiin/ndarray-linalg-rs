--- conflicted
+++ resolved
@@ -50,9 +50,5 @@
 pub struct Lobpcg<A> {
     pub eigvals: Array1<A>,
     pub eigvecs: Array2<A>,
-<<<<<<< HEAD
-    rnorm: Vec<A>,
-=======
     pub rnorm: Vec<A>,
->>>>>>> ac9ba2b7
 }